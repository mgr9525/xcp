/*
 * Copyright © 2018, Steve Smith <tarkasteve@gmail.com>
 *
 * This program is free software: you can redistribute it and/or
 * modify it under the terms of the GNU General Public License version
 * 3 as published by the Free Software Foundation.
 *
 * This program is distributed in the hope that it will be useful, but
 * WITHOUT ANY WARRANTY; without even the implied warranty of
 * MERCHANTABILITY or FITNESS FOR A PARTICULAR PURPOSE.  See the GNU
 * General Public License for more details.
 *
 * You should have received a copy of the GNU General Public License
 * along with this program.  If not, see <https://www.gnu.org/licenses/>.
 */

use core::hash::Hasher;
use escargot::CargoBuild;
use fxhash::FxHasher64;
use std::fs::{create_dir_all, write, File};
use std::io::{Read, Write};
use std::os::unix::fs::symlink;
use std::path::{Path, PathBuf};
use std::process::{Command, Output};
use std::result;
use tempfile::tempdir;
use test_case::test_case;
use uuid::Uuid;
use anyhow::Error;


pub type TResult = result::Result<(), Error>;

fn get_command() -> Result<Command, Error> {
    let cmd = CargoBuild::new().run()?.command();
    Ok(cmd)
}

fn run(args: &[&str]) -> Result<Output, Error> {
    let out = get_command()?.args(args).output()?;
    Ok(out)
}

fn tempdir_rel() -> Result<PathBuf, Error> {
    let uuid = Uuid::new_v4();
    let dir = PathBuf::from("target/").join(uuid.to_string());
    create_dir_all(&dir)?;
    Ok(dir)
}

fn create_file(path: &Path, text: &str) -> Result<(), Error> {
    let file = File::create(&path)?;
    write!(&file, "{}", text)?;
    Ok(())
}

fn file_contains(path: &Path, text: &str) -> Result<bool, Error> {
    let mut dest = File::open(path)?;
    let mut buf = String::new();
    dest.read_to_string(&mut buf)?;

    Ok(buf == text)
}

fn hash_file(f: &Path) -> result::Result<u64, Error> {
    let mut h = FxHasher64::default();
    let fd = File::open(f)?;

    for b in fd.bytes() {
        h.write_u8(b?);
    }

    Ok(h.finish())
}

fn files_match(a: &Path, b: &Path) -> bool {
    let ah = hash_file(a).unwrap();
    let bh = hash_file(b).unwrap();
    ah == bh
}


#[cfg(any(target_os = "linux", target_os = "android"))]
fn create_sparse(file: &Path, head: u64, tail: u64) -> Result<u64, Error> {
    use std::fs::OpenOptions;
    use std::io::{Seek, SeekFrom};

    let data = "c00lc0d3";
    let len = 4096u64 * 4096 + data.len() as u64 + tail;

    let out = Command::new("/usr/bin/truncate")
        .args(&["-s", len.to_string().as_str(),
                file.to_str().unwrap()])
        .output()?;
    assert!(out.status.success());

    let mut fd = OpenOptions::new()
        .write(true)
        .append(false)
        .open(&file)?;

    fd.seek(SeekFrom::Start(head))?;
    write!(fd, "{}", data)?;

    fd.seek(SeekFrom::Start(1024*4096))?;
    write!(fd, "{}", data)?;

    fd.seek(SeekFrom::Start(4096*4096))?;
    write!(fd, "{}", data)?;

    Ok(len as u64)
}

#[cfg(any(target_os = "linux", target_os = "android"))]
fn quickstat(file: &Path) -> Result<(i32, i32, i32), Error> {
    let out = Command::new("stat")
        .args(&["--format", "%s %b %B",
                file.to_str().unwrap()])
        .output()?;
    assert!(out.status.success());

    let stdout = String::from_utf8(out.stdout)?;
    let stats = stdout
        .split_whitespace()
        .map(|s| s.parse::<i32>().unwrap())
        .collect::<Vec<i32>>();
    let (size, blocks, blksize) = (stats[0], stats[1], stats[2]);

    Ok((size, blocks, blksize))
}

#[cfg(any(target_os = "linux", target_os = "android"))]
fn probably_sparse(file: &Path) -> Result<bool, Error> {
    let (size, blocks, blksize) = quickstat(file)?;

    Ok(blocks < size / blksize)
}

#[test]
fn test_hasher() -> TResult {
    {
        let dir = tempdir()?;
        let a = dir.path().join("source.txt");
        let b = dir.path().join("dest.txt");
        let text = "sd;lkjfasl;kjfa;sldkfjaslkjfa;jsdlfkjsdlfkajl";
        create_file(&a, text)?;
        create_file(&b, text)?;
        assert!(files_match(&a, &b));
    }
    {
        let dir = tempdir()?;
        let a = dir.path().join("source.txt");
        let b = dir.path().join("dest.txt");
        create_file(&a, "lskajdf;laksjdfl;askjdf;alksdj")?;
        create_file(&b, "29483793857398")?;
        assert!(!files_match(&a, &b));
    }

    Ok(())
}

#[test]
fn basic_help() -> TResult {
    let out = run(&["--help"])?;

    assert!(out.status.success());

    let stdout = String::from_utf8(out.stdout)?;
    assert!(stdout.contains("Copy SOURCE to DEST"));

    Ok(())
}

#[test]
fn no_args() -> TResult {
    let out = run(&[])?;

    assert!(!out.status.success());
    assert!(out.status.code().unwrap() == 1);

    let stderr = String::from_utf8(out.stderr)?;
    assert!(stderr.contains("The following required arguments were not provided"));

    Ok(())
}

#[test_case("parfile"; "Test with parallel file driver")]
#[test_case("parblock"; "Test with parallel block driver")]
fn source_missing(drv: &str) -> TResult {
    let out = run(&[
        "--driver", drv,
        "/this/should/not/exist", "/dev/null"])?;

    assert!(!out.status.success());
    assert!(out.status.code().unwrap() == 1);

    let stderr = String::from_utf8(out.stderr)?;
    assert!(stderr.contains("Source does not exist"));

    Ok(())
}

#[test_case("parfile"; "Test with parallel file driver")]
#[test_case("parblock"; "Test with parallel block driver")]
fn source_missing_globbed(drv: &str) -> TResult {
    let out = run(&[
        "--driver", drv,
        "-g",
        "/this/should/not/exist/*.txt",
        "/dev/null"])?;

    assert!(!out.status.success());
    assert!(out.status.code().unwrap() == 1);

    let stderr = String::from_utf8(out.stderr)?;
    assert!(stderr.contains("No source files found"));

    Ok(())
}

#[test_case("parfile"; "Test with parallel file driver")]
#[test_case("parblock"; "Test with parallel block driver")]
fn dest_file_exists(drv: &str) -> TResult {
    let dir = tempdir()?;
    let source_path = dir.path().join("source.txt");
    let dest_path = dir.path().join("dest.txt");

    {
        File::create(&source_path)?;
        File::create(&dest_path)?;
    }
    let out = run(&[
        "--driver", drv,
        "--no-clobber",
        source_path.to_str().unwrap(),
        dest_path.to_str().unwrap(),
    ])?;

    assert!(!out.status.success());
    let stderr = String::from_utf8(out.stderr)?;
    assert!(stderr.contains("Destination file exists"));

    Ok(())
}

#[test_case("parfile"; "Test with parallel file driver")]
#[test_case("parblock"; "Test with parallel block driver")]
fn dest_file_in_dir_exists(drv: &str) -> TResult {
    let dir = tempdir()?;
    let source_path = dir.path().join("source.txt");
    let dest_path = dir.path().join("dest.txt");

    {
        File::create(&source_path)?;
        File::create(&dest_path)?;
    }

    let out = run(&[
        "--driver", drv,
        "--no-clobber",
        source_path.to_str().unwrap(),
        dir.path().to_str().unwrap(),
    ])?;

    assert!(!out.status.success());
    let stderr = String::from_utf8(out.stderr)?;
    assert!(stderr.contains("Destination file exists"));

    Ok(())
}

#[test_case("parfile"; "Test with parallel file driver")]
#[test_case("parblock"; "Test with parallel block driver")]
fn dest_file_exists_overwrites(drv: &str) -> TResult {
    let dir = tempdir()?;
    let source_path = dir.path().join("source.txt");
    let dest_path = dir.path().join("dest.txt");

    {
        create_file(&source_path, "falskjdfa;lskdjfa")?;
        File::create(&dest_path)?;
    }
    assert!(!files_match(&source_path, &dest_path));

    let out = run(&[
        "--driver", drv,
        source_path.to_str().unwrap(),
        dest_path.to_str().unwrap(),
    ])?;

    assert!(out.status.success());
    assert!(files_match(&source_path, &dest_path));

    Ok(())
}

#[test_case("parfile"; "Test with parallel file driver")]
#[test_case("parblock"; "Test with parallel block driver")]
fn dest_file_exists_noclobber(drv: &str) -> TResult {
    let dir = tempdir()?;
    let source_path = dir.path().join("source.txt");
    let dest_path = dir.path().join("dest.txt");

    {
        create_file(&source_path, "falskjdfa;lskdjfa")?;
        File::create(&dest_path)?;
    }
    assert!(!files_match(&source_path, &dest_path));

    let out = run(&[
        "--driver", drv,
        "--no-clobber",
        source_path.to_str().unwrap(),
        dest_path.to_str().unwrap(),
    ])?;

    assert!(!out.status.success());
    let stderr = String::from_utf8(out.stderr)?;
    assert!(stderr.contains("Destination file exists"));
    assert!(!files_match(&source_path, &dest_path));

    Ok(())
}

#[test_case("parfile"; "Test with parallel file driver")]
#[test_case("parblock"; "Test with parallel block driver")]
fn file_copy(drv: &str) -> TResult {
    let dir = tempdir()?;
    let source_path = dir.path().join("source.txt");
    let dest_path = dir.path().join("dest.txt");
    let text = "This is a test file.";

    create_file(&source_path, text)?;

    let out = run(&[
        "--driver", drv,
        source_path.to_str().unwrap(),
        dest_path.to_str().unwrap()])?;

    assert!(out.status.success());
    assert!(file_contains(&dest_path, text)?);
    assert!(files_match(&source_path, &dest_path));

    Ok(())
}

#[test_case("parfile"; "Test with parallel file driver")]
#[test_case("parblock"; "Test with parallel block driver")]
fn file_copy_rel(drv: &str) -> TResult {
    let dir = tempdir_rel()?;
    let source_path = dir.join("source.txt");
    let dest_path = dir.join("dest.txt");
    let text = "This is a test file.";

    create_file(&source_path, text)?;

    let out = run(&[
        "--driver", drv,
        source_path.to_str().unwrap(),
        dest_path.to_str().unwrap()])?;

    assert!(out.status.success());
    assert!(file_contains(&dest_path, text)?);
    assert!(files_match(&source_path, &dest_path));

    Ok(())
}


#[test_case("parfile"; "Test with parallel file driver")]
#[test_case("parblock"; "Test with parallel block driver")]
fn file_copy_multiple(drv: &str) -> TResult {
    let dir = tempdir_rel()?;
    let dest = dir.join("dest");
    create_dir_all(&dest)?;

    let (f1, f2) = (dir.join("file1.txt"), dir.join("file2.txt"));
    create_file(&f1, "test")?;
    create_file(&f2, "test")?;

    let out = run(&[
        "--driver", drv,
        "-vv",
        f1.to_str().unwrap(),
        f2.to_str().unwrap(),
        dest.to_str().unwrap(),
    ])?;

    assert!(out.status.success());
    assert!(dest.join("file1.txt").exists());
    assert!(dest.join("file2.txt").exists());

    Ok(())
}


#[test_case("parfile"; "Test with parallel file driver")]
#[test_case("parblock"; "Test with parallel block driver")]
fn copy_empty_dir(drv: &str) -> TResult {
    let dir = tempdir()?;

    let source_path = dir.path().join("mydir");
    create_dir_all(&source_path)?;

    let dest_base = dir.path().join("dest");
    create_dir_all(&dest_base)?;

    let out = run(&[
        "--driver", drv,
        "-r",
        source_path.to_str().unwrap(),
        dest_base.to_str().unwrap(),
    ])?;

    assert!(out.status.success());

    assert!(dest_base.join("mydir").exists());
    assert!(dest_base.join("mydir").is_dir());

    Ok(())
}

#[test_case("parfile"; "Test with parallel file driver")]
#[test_case("parblock"; "Test with parallel block driver")]
fn copy_all_dirs(drv: &str) -> TResult {
    let dir = tempdir()?;

    let source_path = dir.path().join("mydir");
    create_dir_all(&source_path)?;
    create_dir_all(source_path.join("one/two/three/"))?;

    let dest_base = dir.path().join("dest");
    create_dir_all(&dest_base)?;

    let out = run(&[
        "--driver", drv,
        "-r",
        source_path.to_str().unwrap(),
        dest_base.to_str().unwrap(),
    ])?;

    assert!(out.status.success());

    assert!(dest_base.join("mydir/one/two/three/").exists());
    assert!(dest_base.join("mydir/one/two/three/").is_dir());

    Ok(())
}

#[test_case("parfile"; "Test with parallel file driver")]
#[test_case("parblock"; "Test with parallel block driver")]
fn copy_all_dirs_rel(drv: &str) -> TResult {
    let dir = tempdir_rel()?;

    let source_path = dir.join("mydir");
    create_dir_all(&source_path)?;
    create_dir_all(source_path.join("one/two/three/"))?;

    let dest_base = dir.join("dest");
    create_dir_all(&dest_base)?;

    let out = run(&[
        "--driver", drv,
        "-r",
        source_path.to_str().unwrap(),
        dest_base.to_str().unwrap(),
    ])?;

    assert!(out.status.success());

    assert!(dest_base.join("mydir/one/two/three/").exists());
    assert!(dest_base.join("mydir/one/two/three/").is_dir());

    Ok(())
}

#[test_case("parfile"; "Test with parallel file driver")]
#[test_case("parblock"; "Test with parallel block driver")]
fn copy_dirs_files(drv: &str) -> TResult {
    let dir = tempdir()?;

    let source_path = dir.path().join("mydir");
    create_dir_all(&source_path)?;

    let mut p = source_path.clone();
    for d in ["one", "two", "three"].iter() {
        p.push(d);
        create_dir_all(&p)?;
        create_file(&p.join(format!("{}.txt", d)), d)?;
    }

    let dest_base = dir.path().join("dest");
    create_dir_all(&dest_base)?;

    let out = run(&[
        "--driver", drv,
        "-r",
        source_path.to_str().unwrap(),
        dest_base.to_str().unwrap(),
    ])?;

    assert!(out.status.success());

    assert!(dest_base.join("mydir/one/one.txt").is_file());
    assert!(dest_base.join("mydir/one/two/two.txt").is_file());
    assert!(dest_base.join("mydir/one/two/three/three.txt").is_file());

    Ok(())
}

#[test_case("parfile"; "Test with parallel file driver")]
#[test_case("parblock"; "Test with parallel block driver")]
fn copy_dirs_overwrites(drv: &str) -> TResult {
    let dir = tempdir_rel()?;

    let source_path = dir.join("mydir");
    let source_file = source_path.join("file.txt");
    create_dir_all(&source_path)?;
    create_file(&source_file, "orig")?;

    let dest_base = dir.join("dest");
    create_dir_all(&dest_base)?;
    let dest_file = dest_base.join("mydir/file.txt");

    let mut out = run(&[
        "--driver", drv,
        "-r",
        source_path.to_str().unwrap(),
        dest_base.to_str().unwrap(),
    ])?;

    assert!(out.status.success());
    assert!(file_contains(&dest_file, "orig")?);

    write(&source_file, "new content")?;
    assert!(file_contains(&source_file, "new content")?);

    out = run(&["--driver", drv,
        "-r",
        source_path.to_str().unwrap(),
        dest_base.to_str().unwrap(),
    ])?;

    assert!(out.status.success());
    assert!(file_contains(&dest_file, "new content")?);
    assert!(files_match(&source_file, &dest_file));

    Ok(())
}

<<<<<<< HEAD
#[test]
/// when source path is a dir and target is a dir,
/// using the `-no-target-directory` flag will copy the source
/// dir _onto_ the target directory, instead of _under_ the
/// target dir (default behavior)
fn copy_dirs_overwrites_no_target_dir() -> TResult {
    // First pass default behavior
    {
        let dir = tempdir_rel()?;

        let source_path = dir.join("mydir");
        let source_file = source_path.join("file.txt");
        create_dir_all(&source_path)?;
        create_file(&source_file, "orig")?;

        let dest_base = dir.join("dest");
        create_dir_all(&dest_base)?;
        let dest_file = dest_base.join("mydir/file.txt");

        let out = run(&[
            "-r",
            source_path.to_str().unwrap(),
            dest_base.to_str().unwrap(),
        ])?;

        assert!(out.status.success());
        assert!(file_contains(&dest_file, "orig")?);
    }

    // Second pass `no target directory`
    {
        let dir = tempdir_rel()?;

        let source_path = dir.join("mydir");
        let source_file = source_path.join("file.txt");
        create_dir_all(&source_path)?;
        create_file(&source_file, "new content")?;

        let dest_base = dir.join("dest");
        create_dir_all(&dest_base)?;
        let dest_file = dest_base.join("file.txt");

        let out = run(&[
            "-r",
            "-T", //-no-target-directory
            source_path.to_str().unwrap(),
            dest_base.to_str().unwrap(),
        ])?;

        assert!(out.status.success());
        assert!(file_contains(&dest_file, "new content")?);
    }

    Ok(())
}

#[test]
fn dir_copy_to_nonexistent_is_rename() -> TResult {
=======
#[test_case("parfile"; "Test with parallel file driver")]
#[test_case("parblock"; "Test with parallel block driver")]
fn dir_copy_to_nonexistent_is_rename(drv: &str) -> TResult {
>>>>>>> 5d4be740
    let dir = tempdir_rel()?;

    let source_path = dir.join("mydir");
    let source_file = source_path.join("file.txt");
    create_dir_all(&source_path)?;
    create_file(&source_file, "orig")?;

    let dest_base = dir.join("dest");
    let dest_file = dest_base.join("file.txt");

    let out = run(&[
        "--driver", drv,
        "-r",
        source_path.to_str().unwrap(),
        dest_base.to_str().unwrap(),
    ])?;

    assert!(out.status.success());
    assert!(dest_file.exists());
    assert!(file_contains(&dest_file, "orig")?);

    Ok(())
}

#[test_case("parfile"; "Test with parallel file driver")]
#[test_case("parblock"; "Test with parallel block driver")]
fn dir_overwrite_with_noclobber(drv: &str) -> TResult {
    let dir = tempdir_rel()?;

    let source_path = dir.join("mydir");
    let source_file = source_path.join("file.txt");
    create_dir_all(&source_path)?;
    create_file(&source_file, "orig")?;

    let dest_base = dir.join("dest");
    create_dir_all(&dest_base)?;
    let dest_file = dest_base.join("mydir/file.txt");

    let mut out = run(&[
        "--driver", drv,
        "-r",
        source_path.to_str().unwrap(),
        dest_base.to_str().unwrap(),
    ])?;

    assert!(out.status.success());
    assert!(file_contains(&dest_file, "orig")?);
    assert!(files_match(&source_file, &dest_file));

    write(&source_file, "new content")?;
    assert!(file_contains(&source_file, "new content")?);

    out = run(&[
        "--driver", drv,
        "-r",
        "--no-clobber",
        source_path.to_str().unwrap(),
        dest_base.to_str().unwrap(),
    ])?;

    assert!(!out.status.success());

    Ok(())
}


#[test_case("parfile"; "Test with parallel file driver")]
#[test_case("parblock"; "Test with parallel block driver")]
fn dir_copy_containing_symlinks(drv: &str) -> TResult {
    let dir = tempdir_rel()?;

    let source_path = dir.join("mydir");
    let source_file = source_path.join("file.txt");
    let source_rlink = source_path.join("link.txt");
    create_dir_all(&source_path)?;
    create_file(&source_file, "orig")?;
    symlink("file.txt", source_rlink)?;
    symlink("/etc/hosts", source_path.join("hosts"))?;

    let dest_base = dir.join("dest");
    let dest_file = dest_base.join("file.txt");
    let dest_rlink = source_path.join("link.txt");

    let out = run(&[
        "--driver", drv,
        "-r",
        source_path.to_str().unwrap(),
        dest_base.to_str().unwrap(),
    ])?;

    assert!(out.status.success());
    assert!(dest_file.exists());
    assert!(dest_rlink.symlink_metadata()?.file_type().is_symlink());
    assert!(dest_base
            .join("hosts")
            .symlink_metadata()?
            .file_type()
            .is_symlink());

    Ok(())
}


#[test_case("parfile"; "Test with parallel file driver")]
#[test_case("parblock"; "Test with parallel block driver")]
fn dir_copy_with_hidden_file(drv: &str) -> TResult {
    let dir = tempdir_rel()?;

    let source_path = dir.join("mydir");
    let source_file = source_path.join(".file.txt");
    create_dir_all(&source_path)?;
    create_file(&source_file, "orig")?;

    let dest_base = dir.join("dest");
    let dest_file = dest_base.join(".file.txt");

    let out = run(&[
        "--driver", drv,
        "-r",
        source_path.to_str().unwrap(),
        dest_base.to_str().unwrap(),
    ])?;

    assert!(out.status.success());
    assert!(dest_file.exists());
    assert!(file_contains(&dest_file, "orig")?);
    assert!(files_match(&source_file, &dest_file));

    Ok(())
}

#[test_case("parfile"; "Test with parallel file driver")]
#[test_case("parblock"; "Test with parallel block driver")]
fn dir_copy_with_hidden_dir(drv: &str) -> TResult {
    let dir = tempdir_rel()?;

    let source_path = dir.join("mydir/.hidden");
    let source_file = source_path.join("file.txt");
    create_dir_all(&source_path)?;
    create_file(&source_file, "orig")?;

    let dest_base = dir.join("dest/.hidden");
    let dest_file = dest_base.join("file.txt");

    let out = run(&[
        "--driver", drv,
        "-r",
        source_path.to_str().unwrap(),
        dest_base.to_str().unwrap(),
    ])?;

    assert!(out.status.success());
    assert!(dest_file.exists());
    assert!(file_contains(&dest_file, "orig")?);
    assert!(files_match(&source_file, &dest_file));

    Ok(())
}


#[test_case("parfile"; "Test with parallel file driver")]
#[test_case("parblock"; "Test with parallel block driver")]
fn dir_with_gitignore(drv: &str) -> TResult {
    let dir = tempdir_rel()?;

    let source_path = dir.join("mydir");
    create_dir_all(&source_path)?;

    let source_file = source_path.join("file.txt");
    create_file(&source_file, "file content")?;

    let ignore_file = source_path.join(".gitignore");
    create_file(&ignore_file, "/.ignored\n")?;

    let ignored_path = dir.join("mydir/.ignored");
    let ignored_file = ignored_path.join("file.txt");
    create_dir_all(&ignored_path)?;
    create_file(&ignored_file, "ignored content")?;

    let hidden_path = dir.join("mydir/.hidden");
    let hidden_file = hidden_path.join("file.txt");
    create_dir_all(&hidden_path)?;
    create_file(&hidden_file, "hidden content")?;

    let dest_base = dir.join("dest");

    let out = run(&[
        "--driver", drv,
        "-r",
        "--gitignore",
        source_path.to_str().unwrap(),
        dest_base.to_str().unwrap(),
    ])?;

    assert!(out.status.success());
    assert!(dest_base.join("file.txt").exists());
    assert!(dest_base.join(".gitignore").exists());

    assert!(!dest_base.join(".ignored").exists());

    assert!(dest_base.join(".hidden").exists());
    assert!(dest_base.join(".hidden/file.txt").exists());

    Ok(())
}


#[test_case("parfile"; "Test with parallel file driver")]
#[test_case("parblock"; "Test with parallel block driver")]
fn copy_with_glob(drv: &str) -> TResult {
    let dir = tempdir_rel()?;
    let dest = dir.join("dest");
    create_dir_all(&dest)?;

    let (f1, f2) = (dir.join("file1.txt"), dir.join("file2.txt"));
    create_file(&f1, "test")?;
    create_file(&f2, "test")?;

    let out = run(&[
        "--driver", drv,
        "--glob",
        dir.join("file*.txt").to_str().unwrap(),
        dest.to_str().unwrap(),
    ])?;

    assert!(out.status.success());
    assert!(dest.join("file1.txt").exists());
    assert!(dest.join("file2.txt").exists());

    Ok(())
}

#[test_case("parfile"; "Test with parallel file driver")]
#[test_case("parblock"; "Test with parallel block driver")]
fn copy_pattern_no_glob(drv: &str) -> TResult {
    let dir = tempdir_rel()?;
    let dest = dir.join("dest");
    create_dir_all(&dest)?;

    let f1 = dir.join("a [b] c.txt");
    create_file(&f1, "test")?;

    let out = run(&[
        "--driver", drv,
        dir.join("a [b] c.txt").to_str().unwrap(),
        dest.to_str().unwrap(),
    ])?;

    assert!(out.status.success());
    assert!(dest.join("a [b] c.txt").exists());

    Ok(())
}



#[test_case("parfile"; "Test with parallel file driver")]
#[test_case("parblock"; "Test with parallel block driver")]
fn glob_pattern_error(drv: &str) -> TResult {
    let dir = tempdir_rel()?;
    let dest = dir.join("dest");
    create_dir_all(&dest)?;

    let (f1, f2) = (dir.join("file1.txt"), dir.join("file2.txt"));
    create_file(&f1, "test")?;
    create_file(&f2, "test")?;

    let out = run(&[
        "--driver", drv,
        "--glob",
        dir.join("file***.txt").to_str().unwrap(),
        dest.to_str().unwrap(),
    ])?;

    assert!(!out.status.success());
    let stderr = String::from_utf8(out.stderr)?;
    assert!(stderr.contains("Pattern syntax error"));

    Ok(())
}


#[cfg(any(target_os = "linux", target_os = "android"))]
#[test_case("parfile"; "Test with parallel file driver")]
//#[test_case("parblock"; "Test with parallel block driver")]
fn test_sparse(drv: &str) -> TResult {
    use std::fs::read;

    let dir = tempdir()?;
    let from = dir.path().join("sparse.bin");
    let to = dir.path().join("target.bin");

    let slen = create_sparse(&from, 0, 0)?;
    assert_eq!(slen, from.metadata()?.len());
    assert!(probably_sparse(&from)?);

    let out = run(&[
        "--driver", drv,
        from.to_str().unwrap(),
        to.to_str().unwrap(),
    ])?;
    assert!(out.status.success());

    assert!(probably_sparse(&to)?);

    assert_eq!(quickstat(&from)?, quickstat(&to)?);

    let from_data = read(&from)?;
    let to_data = read(&to)?;
    assert_eq!(from_data, to_data);

    Ok(())
}

#[cfg(any(target_os = "linux", target_os = "android"))]
#[test_case("parfile"; "Test with parallel file driver")]
//#[test_case("parblock"; "Test with parallel block driver")]
fn test_sparse_leading_gap(drv: &str) -> TResult {
    use std::fs::read;

    let dir = tempdir()?;
    let from = dir.path().join("sparse.bin");
    let to = dir.path().join("target.bin");

    let slen = create_sparse(&from, 1024, 0)?;
    assert_eq!(slen, from.metadata()?.len());
    assert!(probably_sparse(&from)?);

    let out = run(&[
        "--driver", drv,
        from.to_str().unwrap(),
        to.to_str().unwrap(),
    ])?;

    assert!(out.status.success());
    assert!(probably_sparse(&to)?);
    assert_eq!(quickstat(&from)?, quickstat(&to)?);

    let from_data = read(&from)?;
    let to_data = read(&to)?;
    assert_eq!(from_data, to_data);

    Ok(())
}

#[cfg(any(target_os = "linux", target_os = "android"))]
#[test_case("parfile"; "Test with parallel file driver")]
//#[test_case("parblock"; "Test with parallel block driver")]
fn test_sparse_trailng_gap(drv: &str) -> TResult {
    use std::fs::read;

    let dir = tempdir()?;
    let from = dir.path().join("sparse.bin");
    let to = dir.path().join("target.bin");

    let slen = create_sparse(&from, 1024, 1024)?;
    assert_eq!(slen, from.metadata()?.len());
    assert!(probably_sparse(&from)?);

    let out = run(&[
        "--driver", drv,
        from.to_str().unwrap(),
        to.to_str().unwrap(),
    ])?;
    assert!(out.status.success());

    assert!(probably_sparse(&to)?);
    assert_eq!(quickstat(&from)?, quickstat(&to)?);


    let from_data = read(&from)?;
    let to_data = read(&to)?;
    assert_eq!(from_data, to_data);

    Ok(())
}

#[cfg(any(target_os = "linux", target_os = "android"))]
#[test_case("parfile"; "Test with parallel file driver")]
//#[test_case("parblock"; "Test with parallel block driver")]
fn test_sparse_single_overwrite(drv: &str) -> TResult {
    use std::fs::read;

    let dir = tempdir()?;
    let from = dir.path().join("sparse.bin");
    let to = dir.path().join("target.bin");

    let slen = create_sparse(&from, 1024, 1024)?;
    create_file(&to, "")?;
    assert_eq!(slen, from.metadata()?.len());
    assert!(probably_sparse(&from)?);

    let out = run(&[
        "--driver", drv,
        from.to_str().unwrap(),
        to.to_str().unwrap(),
    ])?;
    assert!(out.status.success());
    assert!(probably_sparse(&to)?);
    assert_eq!(quickstat(&from)?, quickstat(&to)?);

    let from_data = read(&from)?;
    let to_data = read(&to)?;
    assert_eq!(from_data, to_data);

    Ok(())
}

#[cfg(any(target_os = "linux", target_os = "android"))]
#[test_case("parfile"; "Test with parallel file driver")]
//#[test_case("parblock"; "Test with parallel block driver")]
fn test_empty_sparse(drv: &str) -> TResult {
    use std::fs::read;

    let dir = tempdir()?;
    let from = dir.path().join("sparse.bin");
    let to = dir.path().join("target.bin");

    let out = Command::new("/usr/bin/truncate")
        .args(&["-s", "1M", from.to_str().unwrap()])
        .output()?;
    assert!(out.status.success());
    assert_eq!(from.metadata()?.len(), 1024*1024);

    let out = run(&[
        "--driver", drv,
        from.to_str().unwrap(),
        to.to_str().unwrap(),
    ])?;
    assert!(out.status.success());
    assert_eq!(to.metadata()?.len(), 1024*1024);

    assert!(probably_sparse(&to)?);
    assert_eq!(quickstat(&from)?, quickstat(&to)?);

    let from_data = read(&from)?;
    let to_data = read(&to)?;
    assert_eq!(from_data, to_data);

    Ok(())
}<|MERGE_RESOLUTION|>--- conflicted
+++ resolved
@@ -548,7 +548,6 @@
     Ok(())
 }
 
-<<<<<<< HEAD
 #[test]
 /// when source path is a dir and target is a dir,
 /// using the `-no-target-directory` flag will copy the source
@@ -605,13 +604,9 @@
     Ok(())
 }
 
-#[test]
-fn dir_copy_to_nonexistent_is_rename() -> TResult {
-=======
 #[test_case("parfile"; "Test with parallel file driver")]
 #[test_case("parblock"; "Test with parallel block driver")]
 fn dir_copy_to_nonexistent_is_rename(drv: &str) -> TResult {
->>>>>>> 5d4be740
     let dir = tempdir_rel()?;
 
     let source_path = dir.join("mydir");
